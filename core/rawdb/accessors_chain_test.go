// Copyright 2018 The go-ethereum Authors
// This file is part of the go-ethereum library.
//
// The go-ethereum library is free software: you can redistribute it and/or modify
// it under the terms of the GNU Lesser General Public License as published by
// the Free Software Foundation, either version 3 of the License, or
// (at your option) any later version.
//
// The go-ethereum library is distributed in the hope that it will be useful,
// but WITHOUT ANY WARRANTY; without even the implied warranty of
// MERCHANTABILITY or FITNESS FOR A PARTICULAR PURPOSE. See the
// GNU Lesser General Public License for more details.
//
// You should have received a copy of the GNU Lesser General Public License
// along with the go-ethereum library. If not, see <http://www.gnu.org/licenses/>.

package rawdb

import (
	"bytes"
	"encoding/hex"
	"fmt"
	"math/big"
	"math/rand"
	"os"
	"reflect"
	"testing"

	"github.com/ethereum/go-ethereum/common"
	"github.com/ethereum/go-ethereum/core/types"
	"github.com/ethereum/go-ethereum/crypto"
	"github.com/ethereum/go-ethereum/params"
	"github.com/ethereum/go-ethereum/rlp"
	"golang.org/x/crypto/sha3"
)

// Tests block header storage and retrieval operations.
func TestHeaderStorage(t *testing.T) {
	db := NewMemoryDatabase()

	// Create a test header to move around the database and make sure it's really new
	header := &types.Header{Number: big.NewInt(42), Extra: []byte("test header")}
	if entry := ReadHeader(db, header.Hash(), header.Number.Uint64()); entry != nil {
		t.Fatalf("Non existent header returned: %v", entry)
	}
	// Write and verify the header in the database
	WriteHeader(db, header)
	if entry := ReadHeader(db, header.Hash(), header.Number.Uint64()); entry == nil {
		t.Fatalf("Stored header not found")
	} else if entry.Hash() != header.Hash() {
		t.Fatalf("Retrieved header mismatch: have %v, want %v", entry, header)
	}
	if entry := ReadHeaderRLP(db, header.Hash(), header.Number.Uint64()); entry == nil {
		t.Fatalf("Stored header RLP not found")
	} else {
		hasher := sha3.NewLegacyKeccak256()
		hasher.Write(entry)

		if hash := common.BytesToHash(hasher.Sum(nil)); hash != header.Hash() {
			t.Fatalf("Retrieved RLP header mismatch: have %v, want %v", entry, header)
		}
	}
	// Delete the header and verify the execution
	DeleteHeader(db, header.Hash(), header.Number.Uint64())
	if entry := ReadHeader(db, header.Hash(), header.Number.Uint64()); entry != nil {
		t.Fatalf("Deleted header returned: %v", entry)
	}
}

// Tests block body storage and retrieval operations.
func TestBodyStorage(t *testing.T) {
	db := NewMemoryDatabase()

	// Create a test body to move around the database and make sure it's really new
	body := &types.Body{Uncles: []*types.Header{{Extra: []byte("test header")}}}

	hasher := sha3.NewLegacyKeccak256()
	rlp.Encode(hasher, body)
	hash := common.BytesToHash(hasher.Sum(nil))

	if entry := ReadBody(db, hash, 0); entry != nil {
		t.Fatalf("Non existent body returned: %v", entry)
	}
	// Write and verify the body in the database
	WriteBody(db, hash, 0, body)
	if entry := ReadBody(db, hash, 0); entry == nil {
		t.Fatalf("Stored body not found")
	} else if types.DeriveSha(types.Transactions(entry.Transactions), newTestHasher()) != types.DeriveSha(types.Transactions(body.Transactions), newTestHasher()) || types.CalcUncleHash(entry.Uncles) != types.CalcUncleHash(body.Uncles) {
		t.Fatalf("Retrieved body mismatch: have %v, want %v", entry, body)
	}
	if entry := ReadBodyRLP(db, hash, 0); entry == nil {
		t.Fatalf("Stored body RLP not found")
	} else {
		hasher := sha3.NewLegacyKeccak256()
		hasher.Write(entry)

		if calc := common.BytesToHash(hasher.Sum(nil)); calc != hash {
			t.Fatalf("Retrieved RLP body mismatch: have %v, want %v", entry, body)
		}
	}
	// Delete the body and verify the execution
	DeleteBody(db, hash, 0)
	if entry := ReadBody(db, hash, 0); entry != nil {
		t.Fatalf("Deleted body returned: %v", entry)
	}
}

// Tests block storage and retrieval operations.
func TestBlockStorage(t *testing.T) {
	db := NewMemoryDatabase()

	// Create a test block to move around the database and make sure it's really new
	block := types.NewBlockWithHeader(&types.Header{
		Extra:       []byte("test block"),
		UncleHash:   types.EmptyUncleHash,
		TxHash:      types.EmptyTxsHash,
		ReceiptHash: types.EmptyReceiptsHash,
	})
	if entry := ReadBlock(db, block.Hash(), block.NumberU64()); entry != nil {
		t.Fatalf("Non existent block returned: %v", entry)
	}
	if entry := ReadHeader(db, block.Hash(), block.NumberU64()); entry != nil {
		t.Fatalf("Non existent header returned: %v", entry)
	}
	if entry := ReadBody(db, block.Hash(), block.NumberU64()); entry != nil {
		t.Fatalf("Non existent body returned: %v", entry)
	}
	// Write and verify the block in the database
	WriteBlock(db, block)
	if entry := ReadBlock(db, block.Hash(), block.NumberU64()); entry == nil {
		t.Fatalf("Stored block not found")
	} else if entry.Hash() != block.Hash() {
		t.Fatalf("Retrieved block mismatch: have %v, want %v", entry, block)
	}
	if entry := ReadHeader(db, block.Hash(), block.NumberU64()); entry == nil {
		t.Fatalf("Stored header not found")
	} else if entry.Hash() != block.Header().Hash() {
		t.Fatalf("Retrieved header mismatch: have %v, want %v", entry, block.Header())
	}
	if entry := ReadBody(db, block.Hash(), block.NumberU64()); entry == nil {
		t.Fatalf("Stored body not found")
	} else if types.DeriveSha(types.Transactions(entry.Transactions), newTestHasher()) != types.DeriveSha(block.Transactions(), newTestHasher()) || types.CalcUncleHash(entry.Uncles) != types.CalcUncleHash(block.Uncles()) {
		t.Fatalf("Retrieved body mismatch: have %v, want %v", entry, block.Body())
	}
	// Delete the block and verify the execution
	DeleteBlock(db, block.Hash(), block.NumberU64())
	if entry := ReadBlock(db, block.Hash(), block.NumberU64()); entry != nil {
		t.Fatalf("Deleted block returned: %v", entry)
	}
	if entry := ReadHeader(db, block.Hash(), block.NumberU64()); entry != nil {
		t.Fatalf("Deleted header returned: %v", entry)
	}
	if entry := ReadBody(db, block.Hash(), block.NumberU64()); entry != nil {
		t.Fatalf("Deleted body returned: %v", entry)
	}
}

// Tests that partial block contents don't get reassembled into full blocks.
func TestPartialBlockStorage(t *testing.T) {
	db := NewMemoryDatabase()
	block := types.NewBlockWithHeader(&types.Header{
		Extra:       []byte("test block"),
		UncleHash:   types.EmptyUncleHash,
		TxHash:      types.EmptyTxsHash,
		ReceiptHash: types.EmptyReceiptsHash,
	})
	// Store a header and check that it's not recognized as a block
	WriteHeader(db, block.Header())
	if entry := ReadBlock(db, block.Hash(), block.NumberU64()); entry != nil {
		t.Fatalf("Non existent block returned: %v", entry)
	}
	DeleteHeader(db, block.Hash(), block.NumberU64())

	// Store a body and check that it's not recognized as a block
	WriteBody(db, block.Hash(), block.NumberU64(), block.Body())
	if entry := ReadBlock(db, block.Hash(), block.NumberU64()); entry != nil {
		t.Fatalf("Non existent block returned: %v", entry)
	}
	DeleteBody(db, block.Hash(), block.NumberU64())

	// Store a header and a body separately and check reassembly
	WriteHeader(db, block.Header())
	WriteBody(db, block.Hash(), block.NumberU64(), block.Body())

	if entry := ReadBlock(db, block.Hash(), block.NumberU64()); entry == nil {
		t.Fatalf("Stored block not found")
	} else if entry.Hash() != block.Hash() {
		t.Fatalf("Retrieved block mismatch: have %v, want %v", entry, block)
	}
}

// Tests block storage and retrieval operations.
func TestBadBlockStorage(t *testing.T) {
	db := NewMemoryDatabase()

	// Create a test block to move around the database and make sure it's really new
	block := types.NewBlockWithHeader(&types.Header{
		Number:      big.NewInt(1),
		Extra:       []byte("bad block"),
		UncleHash:   types.EmptyUncleHash,
		TxHash:      types.EmptyTxsHash,
		ReceiptHash: types.EmptyReceiptsHash,
	})
	if entry := ReadBadBlock(db, block.Hash()); entry != nil {
		t.Fatalf("Non existent block returned: %v", entry)
	}
	// Write and verify the block in the database
	WriteBadBlock(db, block)
	if entry := ReadBadBlock(db, block.Hash()); entry == nil {
		t.Fatalf("Stored block not found")
	} else if entry.Hash() != block.Hash() {
		t.Fatalf("Retrieved block mismatch: have %v, want %v", entry, block)
	}
	// Write one more bad block
	blockTwo := types.NewBlockWithHeader(&types.Header{
		Number:      big.NewInt(2),
		Extra:       []byte("bad block two"),
		UncleHash:   types.EmptyUncleHash,
		TxHash:      types.EmptyTxsHash,
		ReceiptHash: types.EmptyReceiptsHash,
	})
	WriteBadBlock(db, blockTwo)

	// Write the block one again, should be filtered out.
	WriteBadBlock(db, block)
	badBlocks := ReadAllBadBlocks(db)
	if len(badBlocks) != 2 {
		t.Fatalf("Failed to load all bad blocks")
	}

	// Write a bunch of bad blocks, all the blocks are should sorted
	// in reverse order. The extra blocks should be truncated.
	for _, n := range rand.Perm(100) {
		block := types.NewBlockWithHeader(&types.Header{
			Number:      big.NewInt(int64(n)),
			Extra:       []byte("bad block"),
			UncleHash:   types.EmptyUncleHash,
			TxHash:      types.EmptyTxsHash,
			ReceiptHash: types.EmptyReceiptsHash,
		})
		WriteBadBlock(db, block)
	}
	badBlocks = ReadAllBadBlocks(db)
	if len(badBlocks) != badBlockToKeep {
		t.Fatalf("The number of persised bad blocks in incorrect %d", len(badBlocks))
	}
	for i := 0; i < len(badBlocks)-1; i++ {
		if badBlocks[i].NumberU64() < badBlocks[i+1].NumberU64() {
			t.Fatalf("The bad blocks are not sorted #[%d](%d) < #[%d](%d)", i, i+1, badBlocks[i].NumberU64(), badBlocks[i+1].NumberU64())
		}
	}

	// Delete all bad blocks
	DeleteBadBlocks(db)
	badBlocks = ReadAllBadBlocks(db)
	if len(badBlocks) != 0 {
		t.Fatalf("Failed to delete bad blocks")
	}
}

// Tests block total difficulty storage and retrieval operations.
func TestTdStorage(t *testing.T) {
	db := NewMemoryDatabase()

	// Create a test TD to move around the database and make sure it's really new
	hash, td := common.Hash{}, big.NewInt(314)
	if entry := ReadTd(db, hash, 0); entry != nil {
		t.Fatalf("Non existent TD returned: %v", entry)
	}
	// Write and verify the TD in the database
	WriteTd(db, hash, 0, td)
	if entry := ReadTd(db, hash, 0); entry == nil {
		t.Fatalf("Stored TD not found")
	} else if entry.Cmp(td) != 0 {
		t.Fatalf("Retrieved TD mismatch: have %v, want %v", entry, td)
	}
	// Delete the TD and verify the execution
	DeleteTd(db, hash, 0)
	if entry := ReadTd(db, hash, 0); entry != nil {
		t.Fatalf("Deleted TD returned: %v", entry)
	}
}

// Tests that canonical numbers can be mapped to hashes and retrieved.
func TestCanonicalMappingStorage(t *testing.T) {
	db := NewMemoryDatabase()

	// Create a test canonical number and assigned hash to move around
	hash, number := common.Hash{0: 0xff}, uint64(314)
	if entry := ReadCanonicalHash(db, number); entry != (common.Hash{}) {
		t.Fatalf("Non existent canonical mapping returned: %v", entry)
	}
	// Write and verify the TD in the database
	WriteCanonicalHash(db, hash, number)
	if entry := ReadCanonicalHash(db, number); entry == (common.Hash{}) {
		t.Fatalf("Stored canonical mapping not found")
	} else if entry != hash {
		t.Fatalf("Retrieved canonical mapping mismatch: have %v, want %v", entry, hash)
	}
	// Delete the TD and verify the execution
	DeleteCanonicalHash(db, number)
	if entry := ReadCanonicalHash(db, number); entry != (common.Hash{}) {
		t.Fatalf("Deleted canonical mapping returned: %v", entry)
	}
}

// Tests that head headers and head blocks can be assigned, individually.
func TestHeadStorage(t *testing.T) {
	db := NewMemoryDatabase()

	blockHead := types.NewBlockWithHeader(&types.Header{Extra: []byte("test block header")})
	blockFull := types.NewBlockWithHeader(&types.Header{Extra: []byte("test block full")})
	blockFast := types.NewBlockWithHeader(&types.Header{Extra: []byte("test block fast")})

	// Check that no head entries are in a pristine database
	if entry := ReadHeadHeaderHash(db); entry != (common.Hash{}) {
		t.Fatalf("Non head header entry returned: %v", entry)
	}
	if entry := ReadHeadBlockHash(db); entry != (common.Hash{}) {
		t.Fatalf("Non head block entry returned: %v", entry)
	}
	if entry := ReadHeadFastBlockHash(db); entry != (common.Hash{}) {
		t.Fatalf("Non fast head block entry returned: %v", entry)
	}
	// Assign separate entries for the head header and block
	WriteHeadHeaderHash(db, blockHead.Hash())
	WriteHeadBlockHash(db, blockFull.Hash())
	WriteHeadFastBlockHash(db, blockFast.Hash())

	// Check that both heads are present, and different (i.e. two heads maintained)
	if entry := ReadHeadHeaderHash(db); entry != blockHead.Hash() {
		t.Fatalf("Head header hash mismatch: have %v, want %v", entry, blockHead.Hash())
	}
	if entry := ReadHeadBlockHash(db); entry != blockFull.Hash() {
		t.Fatalf("Head block hash mismatch: have %v, want %v", entry, blockFull.Hash())
	}
	if entry := ReadHeadFastBlockHash(db); entry != blockFast.Hash() {
		t.Fatalf("Fast head block hash mismatch: have %v, want %v", entry, blockFast.Hash())
	}
}

// Tests that receipts associated with a single block can be stored and retrieved.
func TestBlockReceiptStorage(t *testing.T) {
	db := NewMemoryDatabase()

	// Create a live block since we need metadata to reconstruct the receipt
	tx1 := types.NewTransaction(1, common.HexToAddress("0x1"), big.NewInt(1), 1, big.NewInt(1), nil)
	tx2 := types.NewTransaction(2, common.HexToAddress("0x2"), big.NewInt(2), 2, big.NewInt(2), nil)

	body := &types.Body{Transactions: types.Transactions{tx1, tx2}}

	// Create the two receipts to manage afterwards
	receipt1 := &types.Receipt{
		Status:            types.ReceiptStatusFailed,
		CumulativeGasUsed: 1,
		Logs: []*types.Log{
			{Address: common.BytesToAddress([]byte{0x11})},
			{Address: common.BytesToAddress([]byte{0x01, 0x11})},
		},
		TxHash:          tx1.Hash(),
		ContractAddress: common.BytesToAddress([]byte{0x01, 0x11, 0x11}),
		GasUsed:         111111,
	}
	receipt1.Bloom = types.CreateBloom(types.Receipts{receipt1})

	receipt2 := &types.Receipt{
		PostState:         common.Hash{2}.Bytes(),
		CumulativeGasUsed: 2,
		Logs: []*types.Log{
			{Address: common.BytesToAddress([]byte{0x22})},
			{Address: common.BytesToAddress([]byte{0x02, 0x22})},
		},
		TxHash:          tx2.Hash(),
		ContractAddress: common.BytesToAddress([]byte{0x02, 0x22, 0x22}),
		GasUsed:         222222,
	}
	receipt2.Bloom = types.CreateBloom(types.Receipts{receipt2})
	receipts := []*types.Receipt{receipt1, receipt2}

	// Check that no receipt entries are in a pristine database
	hash := common.BytesToHash([]byte{0x03, 0x14})
	if rs := ReadReceipts(db, hash, 0, 0, params.TestChainConfig); len(rs) != 0 {
		t.Fatalf("non existent receipts returned: %v", rs)
	}
	// Insert the body that corresponds to the receipts
	WriteBody(db, hash, 0, body)

	// Insert the receipt slice into the database and check presence
	WriteReceipts(db, hash, 0, receipts)
	if rs := ReadReceipts(db, hash, 0, 0, params.TestChainConfig); len(rs) == 0 {
		t.Fatalf("no receipts returned")
	} else {
		if err := checkReceiptsRLP(rs, receipts); err != nil {
			t.Fatalf(err.Error())
		}
	}
	// Delete the body and ensure that the receipts are no longer returned (metadata can't be recomputed)
	DeleteBody(db, hash, 0)
	if rs := ReadReceipts(db, hash, 0, 0, params.TestChainConfig); rs != nil {
		t.Fatalf("receipts returned when body was deleted: %v", rs)
	}
	// Ensure that receipts without metadata can be returned without the block body too
	if err := checkReceiptsRLP(ReadRawReceipts(db, hash, 0), receipts); err != nil {
		t.Fatalf(err.Error())
	}
	// Sanity check that body alone without the receipt is a full purge
	WriteBody(db, hash, 0, body)

	DeleteReceipts(db, hash, 0)
	if rs := ReadReceipts(db, hash, 0, 0, params.TestChainConfig); len(rs) != 0 {
		t.Fatalf("deleted receipts returned: %v", rs)
	}
}

func checkReceiptsRLP(have, want types.Receipts) error {
	if len(have) != len(want) {
		return fmt.Errorf("receipts sizes mismatch: have %d, want %d", len(have), len(want))
	}
	for i := 0; i < len(want); i++ {
		rlpHave, err := rlp.EncodeToBytes(have[i])
		if err != nil {
			return err
		}
		rlpWant, err := rlp.EncodeToBytes(want[i])
		if err != nil {
			return err
		}
		if !bytes.Equal(rlpHave, rlpWant) {
			return fmt.Errorf("receipt #%d: receipt mismatch: have %s, want %s", i, hex.EncodeToString(rlpHave), hex.EncodeToString(rlpWant))
		}
	}
	return nil
}

func TestAncientStorage(t *testing.T) {
	// Freezer style fast import the chain.
	frdir := t.TempDir()

	db, err := NewDatabaseWithFreezer(NewMemoryDatabase(), frdir, "", false, false, false, false, true)
	if err != nil {
		t.Fatalf("failed to create database with ancient backend")
	}
	defer db.Close()
	// Create a test block
	block := types.NewBlockWithHeader(&types.Header{
		Number:      big.NewInt(0),
		Extra:       []byte("test block"),
		UncleHash:   types.EmptyUncleHash,
		TxHash:      types.EmptyTxsHash,
		ReceiptHash: types.EmptyReceiptsHash,
	})
	// Ensure nothing non-existent will be read
	hash, number := block.Hash(), block.NumberU64()
	if blob := ReadHeaderRLP(db, hash, number); len(blob) > 0 {
		t.Fatalf("non existent header returned")
	}
	if blob := ReadBodyRLP(db, hash, number); len(blob) > 0 {
		t.Fatalf("non existent body returned")
	}
	if blob := ReadReceiptsRLP(db, hash, number); len(blob) > 0 {
		t.Fatalf("non existent receipts returned")
	}
	if blob := ReadTdRLP(db, hash, number); len(blob) > 0 {
		t.Fatalf("non existent td returned")
	}

	// Write and verify the header in the database
	WriteAncientBlocks(db, []*types.Block{block}, []types.Receipts{nil}, big.NewInt(100))

	if blob := ReadHeaderRLP(db, hash, number); len(blob) == 0 {
		t.Fatalf("no header returned")
	}
	if blob := ReadBodyRLP(db, hash, number); len(blob) == 0 {
		t.Fatalf("no body returned")
	}
	if blob := ReadReceiptsRLP(db, hash, number); len(blob) == 0 {
		t.Fatalf("no receipts returned")
	}
	if blob := ReadTdRLP(db, hash, number); len(blob) == 0 {
		t.Fatalf("no td returned")
	}

	// Use a fake hash for data retrieval, nothing should be returned.
	fakeHash := common.BytesToHash([]byte{0x01, 0x02, 0x03})
	if blob := ReadHeaderRLP(db, fakeHash, number); len(blob) != 0 {
		t.Fatalf("invalid header returned")
	}
	if blob := ReadBodyRLP(db, fakeHash, number); len(blob) != 0 {
		t.Fatalf("invalid body returned")
	}
	if blob := ReadReceiptsRLP(db, fakeHash, number); len(blob) != 0 {
		t.Fatalf("invalid receipts returned")
	}
	if blob := ReadTdRLP(db, fakeHash, number); len(blob) != 0 {
		t.Fatalf("invalid td returned")
	}
}

func TestCanonicalHashIteration(t *testing.T) {
	var cases = []struct {
		from, to uint64
		limit    int
		expect   []uint64
	}{
		{1, 8, 0, nil},
		{1, 8, 1, []uint64{1}},
		{1, 8, 10, []uint64{1, 2, 3, 4, 5, 6, 7}},
		{1, 9, 10, []uint64{1, 2, 3, 4, 5, 6, 7, 8}},
		{2, 9, 10, []uint64{2, 3, 4, 5, 6, 7, 8}},
		{9, 10, 10, nil},
	}
	// Test empty db iteration
	db := NewMemoryDatabase()
	numbers, _ := ReadAllCanonicalHashes(db, 0, 10, 10)
	if len(numbers) != 0 {
		t.Fatalf("No entry should be returned to iterate an empty db")
	}
	// Fill database with testing data.
	for i := uint64(1); i <= 8; i++ {
		WriteCanonicalHash(db, common.Hash{}, i)
		WriteTd(db, common.Hash{}, i, big.NewInt(10)) // Write some interferential data
	}
	for i, c := range cases {
		numbers, _ := ReadAllCanonicalHashes(db, c.from, c.to, c.limit)
		if !reflect.DeepEqual(numbers, c.expect) {
			t.Fatalf("Case %d failed, want %v, got %v", i, c.expect, numbers)
		}
	}
}

func TestHashesInRange(t *testing.T) {
	mkHeader := func(number, seq int) *types.Header {
		h := types.Header{
			Difficulty: new(big.Int),
			Number:     big.NewInt(int64(number)),
			GasLimit:   uint64(seq),
		}
		return &h
	}
	db := NewMemoryDatabase()
	// For each number, write N versions of that particular number
	total := 0
	for i := 0; i < 15; i++ {
		for ii := 0; ii < i; ii++ {
			WriteHeader(db, mkHeader(i, ii))
			total++
		}
	}
	if have, want := len(ReadAllHashesInRange(db, 10, 10)), 10; have != want {
		t.Fatalf("Wrong number of hashes read, want %d, got %d", want, have)
	}
	if have, want := len(ReadAllHashesInRange(db, 10, 9)), 0; have != want {
		t.Fatalf("Wrong number of hashes read, want %d, got %d", want, have)
	}
	if have, want := len(ReadAllHashesInRange(db, 0, 100)), total; have != want {
		t.Fatalf("Wrong number of hashes read, want %d, got %d", want, have)
	}
	if have, want := len(ReadAllHashesInRange(db, 9, 10)), 9+10; have != want {
		t.Fatalf("Wrong number of hashes read, want %d, got %d", want, have)
	}
	if have, want := len(ReadAllHashes(db, 10)), 10; have != want {
		t.Fatalf("Wrong number of hashes read, want %d, got %d", want, have)
	}
	if have, want := len(ReadAllHashes(db, 16)), 0; have != want {
		t.Fatalf("Wrong number of hashes read, want %d, got %d", want, have)
	}
	if have, want := len(ReadAllHashes(db, 1)), 1; have != want {
		t.Fatalf("Wrong number of hashes read, want %d, got %d", want, have)
	}
}

// This measures the write speed of the WriteAncientBlocks operation.
func BenchmarkWriteAncientBlocks(b *testing.B) {
	// Open freezer database.
<<<<<<< HEAD
	frdir, err := ioutil.TempDir("", "")
	if err != nil {
		b.Fatalf("failed to create temp freezer dir: %v", err)
	}
	defer os.RemoveAll(frdir)
	db, err := NewDatabaseWithFreezer(NewMemoryDatabase(), frdir, "", false, false, false, false, true)
=======
	frdir := b.TempDir()
	db, err := NewDatabaseWithFreezer(NewMemoryDatabase(), frdir, "", false)
>>>>>>> bed84606
	if err != nil {
		b.Fatalf("failed to create database with ancient backend")
	}
	defer db.Close()

	// Create the data to insert. The blocks must have consecutive numbers, so we create
	// all of them ahead of time. However, there is no need to create receipts
	// individually for each block, just make one batch here and reuse it for all writes.
	const batchSize = 128
	const blockTxs = 20
	allBlocks := makeTestBlocks(b.N, blockTxs)
	batchReceipts := makeTestReceipts(batchSize, blockTxs)
	b.ResetTimer()

	// The benchmark loop writes batches of blocks, but note that the total block count is
	// b.N. This means the resulting ns/op measurement is the time it takes to write a
	// single block and its associated data.
	var td = big.NewInt(55)
	var totalSize int64
	for i := 0; i < b.N; i += batchSize {
		length := batchSize
		if i+batchSize > b.N {
			length = b.N - i
		}

		blocks := allBlocks[i : i+length]
		receipts := batchReceipts[:length]
		writeSize, err := WriteAncientBlocks(db, blocks, receipts, td)
		if err != nil {
			b.Fatal(err)
		}
		totalSize += writeSize
	}

	// Enable MB/s reporting.
	b.SetBytes(totalSize / int64(b.N))
}

// makeTestBlocks creates fake blocks for the ancient write benchmark.
func makeTestBlocks(nblock int, txsPerBlock int) []*types.Block {
	key, _ := crypto.HexToECDSA("b71c71a67e1177ad4e901695e1b4b9ee17ae16c6668d313eac2f96dbcda3f291")
	signer := types.LatestSignerForChainID(big.NewInt(8))

	// Create transactions.
	txs := make([]*types.Transaction, txsPerBlock)
	for i := 0; i < len(txs); i++ {
		var err error
		to := common.Address{1, 1, 1, 1, 1, 1, 1, 1, 1, 1, 1, 1, 1, 1, 1, 1}
		txs[i], err = types.SignNewTx(key, signer, &types.LegacyTx{
			Nonce:    2,
			GasPrice: big.NewInt(30000),
			Gas:      0x45454545,
			To:       &to,
		})
		if err != nil {
			panic(err)
		}
	}

	// Create the blocks.
	blocks := make([]*types.Block, nblock)
	for i := 0; i < nblock; i++ {
		header := &types.Header{
			Number: big.NewInt(int64(i)),
			Extra:  []byte("test block"),
		}
		blocks[i] = types.NewBlockWithHeader(header).WithBody(txs, nil)
		blocks[i].Hash() // pre-cache the block hash
	}
	return blocks
}

// makeTestReceipts creates fake receipts for the ancient write benchmark.
func makeTestReceipts(n int, nPerBlock int) []types.Receipts {
	receipts := make([]*types.Receipt, nPerBlock)
	for i := 0; i < len(receipts); i++ {
		receipts[i] = &types.Receipt{
			Status:            types.ReceiptStatusSuccessful,
			CumulativeGasUsed: 0x888888888,
			Logs:              make([]*types.Log, 5),
		}
	}
	allReceipts := make([]types.Receipts, n)
	for i := 0; i < n; i++ {
		allReceipts[i] = receipts
	}
	return allReceipts
}

type fullLogRLP struct {
	Address     common.Address
	Topics      []common.Hash
	Data        []byte
	BlockNumber uint64
	TxHash      common.Hash
	TxIndex     uint
	BlockHash   common.Hash
	Index       uint
}

func newFullLogRLP(l *types.Log) *fullLogRLP {
	return &fullLogRLP{
		Address:     l.Address,
		Topics:      l.Topics,
		Data:        l.Data,
		BlockNumber: l.BlockNumber,
		TxHash:      l.TxHash,
		TxIndex:     l.TxIndex,
		BlockHash:   l.BlockHash,
		Index:       l.Index,
	}
}

// Tests that logs associated with a single block can be retrieved.
func TestReadLogs(t *testing.T) {
	db := NewMemoryDatabase()

	// Create a live block since we need metadata to reconstruct the receipt
	tx1 := types.NewTransaction(1, common.HexToAddress("0x1"), big.NewInt(1), 1, big.NewInt(1), nil)
	tx2 := types.NewTransaction(2, common.HexToAddress("0x2"), big.NewInt(2), 2, big.NewInt(2), nil)

	body := &types.Body{Transactions: types.Transactions{tx1, tx2}}

	// Create the two receipts to manage afterwards
	receipt1 := &types.Receipt{
		Status:            types.ReceiptStatusFailed,
		CumulativeGasUsed: 1,
		Logs: []*types.Log{
			{Address: common.BytesToAddress([]byte{0x11})},
			{Address: common.BytesToAddress([]byte{0x01, 0x11})},
		},
		TxHash:          tx1.Hash(),
		ContractAddress: common.BytesToAddress([]byte{0x01, 0x11, 0x11}),
		GasUsed:         111111,
	}
	receipt1.Bloom = types.CreateBloom(types.Receipts{receipt1})

	receipt2 := &types.Receipt{
		PostState:         common.Hash{2}.Bytes(),
		CumulativeGasUsed: 2,
		Logs: []*types.Log{
			{Address: common.BytesToAddress([]byte{0x22})},
			{Address: common.BytesToAddress([]byte{0x02, 0x22})},
		},
		TxHash:          tx2.Hash(),
		ContractAddress: common.BytesToAddress([]byte{0x02, 0x22, 0x22}),
		GasUsed:         222222,
	}
	receipt2.Bloom = types.CreateBloom(types.Receipts{receipt2})
	receipts := []*types.Receipt{receipt1, receipt2}

	hash := common.BytesToHash([]byte{0x03, 0x14})
	// Check that no receipt entries are in a pristine database
	if rs := ReadReceipts(db, hash, 0, 0, params.TestChainConfig); len(rs) != 0 {
		t.Fatalf("non existent receipts returned: %v", rs)
	}
	// Insert the body that corresponds to the receipts
	WriteBody(db, hash, 0, body)

	// Insert the receipt slice into the database and check presence
	WriteReceipts(db, hash, 0, receipts)

	logs := ReadLogs(db, hash, 0, params.TestChainConfig)
	if len(logs) == 0 {
		t.Fatalf("no logs returned")
	}
	if have, want := len(logs), 2; have != want {
		t.Fatalf("unexpected number of logs returned, have %d want %d", have, want)
	}
	if have, want := len(logs[0]), 2; have != want {
		t.Fatalf("unexpected number of logs[0] returned, have %d want %d", have, want)
	}
	if have, want := len(logs[1]), 2; have != want {
		t.Fatalf("unexpected number of logs[1] returned, have %d want %d", have, want)
	}

	for i, pr := range receipts {
		for j, pl := range pr.Logs {
			rlpHave, err := rlp.EncodeToBytes(newFullLogRLP(logs[i][j]))
			if err != nil {
				t.Fatal(err)
			}
			rlpWant, err := rlp.EncodeToBytes(newFullLogRLP(pl))
			if err != nil {
				t.Fatal(err)
			}
			if !bytes.Equal(rlpHave, rlpWant) {
				t.Fatalf("receipt #%d: receipt mismatch: have %s, want %s", i, hex.EncodeToString(rlpHave), hex.EncodeToString(rlpWant))
			}
		}
	}
}

func TestDeriveLogFields(t *testing.T) {
	// Create a few transactions to have receipts for
	to2 := common.HexToAddress("0x2")
	to3 := common.HexToAddress("0x3")
	txs := types.Transactions{
		types.NewTx(&types.LegacyTx{
			Nonce:    1,
			Value:    big.NewInt(1),
			Gas:      1,
			GasPrice: big.NewInt(1),
		}),
		types.NewTx(&types.LegacyTx{
			To:       &to2,
			Nonce:    2,
			Value:    big.NewInt(2),
			Gas:      2,
			GasPrice: big.NewInt(2),
		}),
		types.NewTx(&types.AccessListTx{
			To:       &to3,
			Nonce:    3,
			Value:    big.NewInt(3),
			Gas:      3,
			GasPrice: big.NewInt(3),
		}),
	}
	// Create the corresponding receipts
	receipts := []*receiptLogs{
		{
			Logs: []*types.Log{
				{Address: common.BytesToAddress([]byte{0x11})},
				{Address: common.BytesToAddress([]byte{0x01, 0x11})},
			},
		},
		{
			Logs: []*types.Log{
				{Address: common.BytesToAddress([]byte{0x22})},
				{Address: common.BytesToAddress([]byte{0x02, 0x22})},
			},
		},
		{
			Logs: []*types.Log{
				{Address: common.BytesToAddress([]byte{0x33})},
				{Address: common.BytesToAddress([]byte{0x03, 0x33})},
			},
		},
	}

	// Derive log metadata fields
	number := big.NewInt(1)
	hash := common.BytesToHash([]byte{0x03, 0x14})
	if err := deriveLogFields(receipts, hash, number.Uint64(), txs); err != nil {
		t.Fatal(err)
	}

	// Iterate over all the computed fields and check that they're correct
	logIndex := uint(0)
	for i := range receipts {
		for j := range receipts[i].Logs {
			if receipts[i].Logs[j].BlockNumber != number.Uint64() {
				t.Errorf("receipts[%d].Logs[%d].BlockNumber = %d, want %d", i, j, receipts[i].Logs[j].BlockNumber, number.Uint64())
			}
			if receipts[i].Logs[j].BlockHash != hash {
				t.Errorf("receipts[%d].Logs[%d].BlockHash = %s, want %s", i, j, receipts[i].Logs[j].BlockHash.String(), hash.String())
			}
			if receipts[i].Logs[j].TxHash != txs[i].Hash() {
				t.Errorf("receipts[%d].Logs[%d].TxHash = %s, want %s", i, j, receipts[i].Logs[j].TxHash.String(), txs[i].Hash().String())
			}
			if receipts[i].Logs[j].TxIndex != uint(i) {
				t.Errorf("receipts[%d].Logs[%d].TransactionIndex = %d, want %d", i, j, receipts[i].Logs[j].TxIndex, i)
			}
			if receipts[i].Logs[j].Index != logIndex {
				t.Errorf("receipts[%d].Logs[%d].Index = %d, want %d", i, j, receipts[i].Logs[j].Index, logIndex)
			}
			logIndex++
		}
	}
}

func BenchmarkDecodeRLPLogs(b *testing.B) {
	// Encoded receipts from block 0x14ee094309fbe8f70b65f45ebcc08fb33f126942d97464aad5eb91cfd1e2d269
	buf, err := os.ReadFile("testdata/stored_receipts.bin")
	if err != nil {
		b.Fatal(err)
	}
	b.Run("ReceiptForStorage", func(b *testing.B) {
		b.ReportAllocs()
		var r []*types.ReceiptForStorage
		for i := 0; i < b.N; i++ {
			if err := rlp.DecodeBytes(buf, &r); err != nil {
				b.Fatal(err)
			}
		}
	})
	b.Run("rlpLogs", func(b *testing.B) {
		b.ReportAllocs()
		var r []*receiptLogs
		for i := 0; i < b.N; i++ {
			if err := rlp.DecodeBytes(buf, &r); err != nil {
				b.Fatal(err)
			}
		}
	})
}

func TestHeadersRLPStorage(t *testing.T) {
	// Have N headers in the freezer
	frdir := t.TempDir()

	db, err := NewDatabaseWithFreezer(NewMemoryDatabase(), frdir, "", false, false, false, false, true)
	if err != nil {
		t.Fatalf("failed to create database with ancient backend")
	}
	defer db.Close()
	// Create blocks
	var chain []*types.Block
	var pHash common.Hash
	for i := 0; i < 100; i++ {
		block := types.NewBlockWithHeader(&types.Header{
			Number:      big.NewInt(int64(i)),
			Extra:       []byte("test block"),
			UncleHash:   types.EmptyUncleHash,
			TxHash:      types.EmptyTxsHash,
			ReceiptHash: types.EmptyReceiptsHash,
			ParentHash:  pHash,
		})
		chain = append(chain, block)
		pHash = block.Hash()
	}
	var receipts []types.Receipts = make([]types.Receipts, 100)
	// Write first half to ancients
	WriteAncientBlocks(db, chain[:50], receipts[:50], big.NewInt(100))
	// Write second half to db
	for i := 50; i < 100; i++ {
		WriteCanonicalHash(db, chain[i].Hash(), chain[i].NumberU64())
		WriteBlock(db, chain[i])
	}
	checkSequence := func(from, amount int) {
		headersRlp := ReadHeaderRange(db, uint64(from), uint64(amount))
		if have, want := len(headersRlp), amount; have != want {
			t.Fatalf("have %d headers, want %d", have, want)
		}
		for i, headerRlp := range headersRlp {
			var header types.Header
			if err := rlp.DecodeBytes(headerRlp, &header); err != nil {
				t.Fatal(err)
			}
			if have, want := header.Number.Uint64(), uint64(from-i); have != want {
				t.Fatalf("wrong number, have %d want %d", have, want)
			}
		}
	}
	checkSequence(99, 20)  // Latest block and 19 parents
	checkSequence(99, 50)  // Latest block -> all db blocks
	checkSequence(99, 51)  // Latest block -> one from ancients
	checkSequence(99, 52)  // Latest blocks -> two from ancients
	checkSequence(50, 2)   // One from db, one from ancients
	checkSequence(49, 1)   // One from ancients
	checkSequence(49, 50)  // All ancient ones
	checkSequence(99, 100) // All blocks
	checkSequence(0, 1)    // Only genesis
	checkSequence(1, 1)    // Only block 1
	checkSequence(1, 2)    // Genesis + block 1
}<|MERGE_RESOLUTION|>--- conflicted
+++ resolved
@@ -572,17 +572,8 @@
 // This measures the write speed of the WriteAncientBlocks operation.
 func BenchmarkWriteAncientBlocks(b *testing.B) {
 	// Open freezer database.
-<<<<<<< HEAD
-	frdir, err := ioutil.TempDir("", "")
-	if err != nil {
-		b.Fatalf("failed to create temp freezer dir: %v", err)
-	}
-	defer os.RemoveAll(frdir)
+	frdir := b.TempDir()
 	db, err := NewDatabaseWithFreezer(NewMemoryDatabase(), frdir, "", false, false, false, false, true)
-=======
-	frdir := b.TempDir()
-	db, err := NewDatabaseWithFreezer(NewMemoryDatabase(), frdir, "", false)
->>>>>>> bed84606
 	if err != nil {
 		b.Fatalf("failed to create database with ancient backend")
 	}
